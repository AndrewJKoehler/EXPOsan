--- conflicted
+++ resolved
@@ -137,11 +137,7 @@
             u._concs = None
         C1._solubles = C1._solids = None
 
-<<<<<<< HEAD
-    bsm1.simulate(t_span = (0, t), method=method, t_eval=np.arange(0, t+0.05, 0.05))
-=======
     bsm1.simulate(t_span = (0, t), method=method, **kwargs)
->>>>>>> e7329090
 
 
 if __name__ == '__main__':
@@ -154,24 +150,13 @@
             # 'BDF',
             # 'LSODA'
             ):
-<<<<<<< HEAD
         print(f'\nMethod {method}\n------------')
         # print('\nWithout init')
-        # run(t, method, set_init=False)
-        # os.rename('sol.txt', f'sol_{t}_{method}_without_init.txt')
-        # bsm1.reset_cache()
-
-        print('\nWith init')
-        run(t, method, set_init=True)
-=======
-        # print(f'\nMethod {method}')
-        # print('Without init')
         # run(t, method, set_init=False, t_eval=np.arange(0, t+0.05, 0.05))
         # os.rename('sol.txt', f'sol_{t}_{method}_without_init.txt')
         # bsm1.reset_cache()
 
         print('With init')
         run(t, method, set_init=True, t_eval=np.arange(0, t+0.05, 0.05))
->>>>>>> e7329090
         os.rename('sol.txt', f'sol_{t}_{method}_with_init.txt')
         bsm1.reset_cache()