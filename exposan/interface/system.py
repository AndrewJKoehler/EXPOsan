# -*- coding: utf-8 -*-
'''
EXPOsan: Exposition of sanitation and resource recovery systems

This module is developed by:
    
    Yalin Li <mailto.yalin.li@gmail.com>
    
    Joy Zhang <joycheung1994@gmail.com>

This module is under the University of Illinois/NCSA Open Source License.
Please refer to https://github.com/QSD-Group/EXPOsan/blob/main/LICENSE.txt
for license details.
'''

import os, numpy as np, qsdsan as qs
from qsdsan import System
from qsdsan.sanunits import ADMtoASM, ASMtoADM
from exposan.bsm1 import create_system as create_bsm1_system
from exposan.interface import results_path
from exposan.adm import default_init_conds

__all__ = ('create_system',)

# fermenters = ('X_su', 'X_aa', 'X_fa', 'X_c4', 'X_pro')
# methanogens = ('X_ac', 'X_h2')
# biomass_IDs = (*fermenters, *methanogens)

def create_system(flowsheet=None):
    flowsheet = flowsheet or qs.Flowsheet('interface')
    qs.main_flowsheet.set_flowsheet(flowsheet)

    bsm1_sys = create_bsm1_system(flowsheet=flowsheet)
    unit = flowsheet.unit
    stream = flowsheet.stream

    thermo_asm1 = qs.get_thermo() # ASM1 components loaded by the bsm1 module
    cmps_asm1 = thermo_asm1.chemicals
    
    # Subsequent units should be using ADM1 components
    cmps_adm1 = qs.processes.create_adm1_cmps()
    thermo_adm1 = qs.get_thermo()
    adm1 = qs.processes.ADM1()
    cmps_adm1.X_I.i_N = cmps_asm1.X_I.i_N    
    
    J1 = ASMtoADM('J1', upstream=stream.WAS, thermo=thermo_adm1, isdynamic=True, adm1_model=adm1) # WAS is C1.outs[2]
    AD1 = qs.sanunits.AnaerobicCSTR('AD1', ins=J1.outs[0], outs=('biogas', 'ad_eff'), isdynamic=True ,model=adm1,                                    
                                    retain_cmps=[i for i in cmps_adm1.IDs if i.startswith('X_')])
    AD1.set_init_conc(**default_init_conds)
    J2 = ADMtoASM('J2', upstream=AD1-1, thermo=thermo_asm1, isdynamic=True, adm1_model=adm1)
    
    # Subsequent units should be using ASM1 components
    qs.set_thermo(thermo_asm1)
    stream.RWW.disconnect_sink() # disconnect from A1 to avoid replacement warning
    M1 = qs.sanunits.Mixer('M1', ins=[stream.RWW, J2.outs[0]], isdynamic=True)
    unit.A1.ins[1] = M1.outs[0]
    
<<<<<<< HEAD
    sys = System(path=(*bsm1_sys.units, J1, AD1, J2, M1), recycle=(M1-0, stream.RAS, stream.RWW))
=======
    sys = System('interface_sys', path=(*bsm1_sys.units, J1, AD1, J2, M1))
>>>>>>> 6e672a93
    sys.set_dynamic_tracker(unit.A1, unit.C1, J1, AD1, J2, M1)
    # sys = System(path=(*bsm1_sys.units, J1, AD1, J2), recycle=(stream.RAS, stream.RWW))
    # sys.set_dynamic_tracker(unit.A1, unit.C1, J1, AD1, J2)
    return sys


if __name__ == '__main__':
    t = 50
    t_step = 1
    t_eval = np.arange(0, t+t_step, t_step)
    method = 'RK23'
    sys = create_system()
    sys.simulate(
        state_reset_hook='reset_cache',
        t_span=(0, t),
        # t_eval=t_eval,
        method=method,
        )
    # # Just to test a random state
    # states = ('S_su',)
    # AD1 = sys.flowsheet.unit.AD1
    # fig, ax = AD1.scope.plot_time_series(states)
    
    # # # Output all states, #!!! seems to have problems
    sys.scope.export(os.path.join(results_path, f'states_{t}_{method}.xlsx'), 
                      t_eval=t_eval)<|MERGE_RESOLUTION|>--- conflicted
+++ resolved
@@ -55,11 +55,8 @@
     M1 = qs.sanunits.Mixer('M1', ins=[stream.RWW, J2.outs[0]], isdynamic=True)
     unit.A1.ins[1] = M1.outs[0]
     
-<<<<<<< HEAD
-    sys = System(path=(*bsm1_sys.units, J1, AD1, J2, M1), recycle=(M1-0, stream.RAS, stream.RWW))
-=======
-    sys = System('interface_sys', path=(*bsm1_sys.units, J1, AD1, J2, M1))
->>>>>>> 6e672a93
+    sys = System('interface_sys', path=(*bsm1_sys.units, J1, AD1, J2, M1), 
+                 recycle=(M1-0, stream.RAS, stream.RWW))
     sys.set_dynamic_tracker(unit.A1, unit.C1, J1, AD1, J2, M1)
     # sys = System(path=(*bsm1_sys.units, J1, AD1, J2), recycle=(stream.RAS, stream.RWW))
     # sys.set_dynamic_tracker(unit.A1, unit.C1, J1, AD1, J2)
