# -*- coding: utf-8 -*-
'''
EXPOsan: Exposition of sanitation and resource recovery systems

This module is developed by:
    
    Yalin Li <mailto.yalin.li@gmail.com>

This module is under the University of Illinois/NCSA Open Source License.
Please refer to https://github.com/QSD-Group/EXPOsan/blob/main/LICENSE.txt
for license details.

References
[1] Snowden-Swan et al., Wet Waste Hydrothermal Liquefaction and Biocrude Upgrading to Hydrocarbon Fuels:
    2021 State of Technology; PNNL-32731; Pacific Northwest National Lab. (PNNL), Richland, WA (United States), 2022.
    https://doi.org/10.2172/1863608.
'''

# !!! Temporarily ignoring warnings
# import warnings
# warnings.filterwarnings('ignore')

import os, biosteam as bst, qsdsan as qs
from qsdsan import sanunits as qsu
from qsdsan.utils import clear_lca_registries
from exposan.htl import create_tea
from exposan.biobinder import (
    _HHV_per_GGE,
    _load_components,
    _load_process_settings,
    _units as u,
    central_dry_flowrate as default_central,
    data_path,
    feedstock_composition,
    HTL_yields,
    pilot_dry_flowrate as default_pilot,
    price_dct,
    results_path,
    tea_kwargs,
    uptime_ratio,
    )

_psi_to_Pa = 6894.76


# %%

__all__ = ('create_system',)

def create_system(
        flowsheet=None,
        central_dry_flowrate=None,
        pilot_dry_flowrate=None,
        decentralized_HTL=False,
        decentralized_upgrading=False,
        skip_EC=False,
        generate_H2=False,
        ):
    qs.main_flowsheet.clear()
    print(f"Received flowsheet: {flowsheet}")
    
    if central_dry_flowrate is None:
        central_dry_flowrate = default_central
    if pilot_dry_flowrate is None:
        pilot_dry_flowrate = default_pilot
    
    if decentralized_HTL is False:
        if decentralized_upgrading is False:
            flowsheet_ID = 'bb_CHCU'
            N_HTL = N_upgrading = 1
        else:
            raise ValueError('Centralized HTL, decentralized upgrading is not a valid configuration.')
    else:
        if decentralized_upgrading is False:
            flowsheet_ID = 'bb_DHCU'
            N_HTL = round(central_dry_flowrate/pilot_dry_flowrate)
            N_upgrading = 1
            pilot_dry_flowrate = central_dry_flowrate/N_HTL
        else:
            flowsheet_ID = 'bb_DHDU'
            N_HTL = N_upgrading = 1
            central_dry_flowrate = pilot_dry_flowrate
        
    if skip_EC is True and generate_H2 is True:
        raise ValueError('Cannot generate H2 without EC.')
    
    if flowsheet is None:
        print(f"Creating new flowsheet with ID: {flowsheet_ID}")
        flowsheet = qs.Flowsheet(flowsheet_ID)
        qs.main_flowsheet.set_flowsheet(flowsheet)
    else:
        print(f"Using provided flowsheet with ID: {flowsheet.ID}")
    print(f"Active flowsheet set to: {qs.main_flowsheet.ID}")
    
    if hasattr(qs.main_flowsheet.flowsheet, flowsheet_ID):
        getattr(qs.main_flowsheet.flowsheet, flowsheet_ID).clear()  
    
    _load_process_settings()
    _load_components()
    
    scaled_feedstock = qs.WasteStream('scaled_feedstock', price=price_dct['tipping'])
    FeedstockScaler = u.Scaler(
        'FeedstockScaler', ins=scaled_feedstock, outs='feedstock',
        scaling_factor=N_HTL, reverse=True,
        )
    
    FeedstockTrans = u.Transportation(
        'FeedstockTrans',
        ins=(FeedstockScaler-0, 'feedstock_trans_surrogate'),
        outs=('transported_feedstock',),
        N_unit=N_HTL,
        copy_ins_from_outs=True,
        transportation_unit_cost=0, # will be adjusted later
        transportation_distance=1, # 25 km ref [1]
        )

    # Price accounted for in PWC
    scaled_process_water = qs.WasteStream('scaled_process_water')
    ProcessWaterScaler = u.Scaler(
        'ProcessWaterScaler', ins=scaled_process_water, outs='htl_process_water',
        scaling_factor=N_HTL, reverse=True,
        )

    FeedstockCond = u.Conditioning(
        'FeedstockCond', ins=(FeedstockTrans-0, ProcessWaterScaler.outs[0]),
        outs='conditioned_feedstock',
        feedstock_composition=feedstock_composition,
        feedstock_dry_flowrate=central_dry_flowrate if decentralized_HTL is False else pilot_dry_flowrate,
        target_HTL_solid_loading=0.2,
        )
    FeedstockCond.N_unit = N_HTL # init doesn't take this property

    aqueous_composition = {
        'N': 0.48/100,
        }
    aqueous_composition['HTLaqueous'] = 1 - sum(aqueous_composition.values())
    HTL_kwargs = dict(
        ID='HTL',
        ins=FeedstockCond.outs[0],
        outs=('gas','HTL_aqueous','biocrude','hydrochar'),
        T=280+273.15,
        P=12.4e6, # may lead to HXN error when HXN is included
        # P=101325, # setting P to ambient pressure not practical, but it has minimum effects on the results (several cents)
        tau=15/60,
        dw_yields=HTL_yields,
        gas_composition={'CO2': 1,},
        aqueous_composition=aqueous_composition,
        biocrude_composition={'HTLbiocrude': 1,},
        char_composition={'HTLchar': 1},
        internal_heat_exchanging=True,
        eff_T=60+273.15, # 140.7°F
        eff_P=30*_psi_to_Pa,
        )
    if decentralized_HTL is False:
        HTL_unit = u.CentralizedHTL
    else:
        HTL_unit = u.PilotHTL
        HTL_kwargs['N_unit'] = N_HTL
    HTL = HTL_unit(**HTL_kwargs)

    HTLgasScaler = u.Scaler(
        'HTLgasScaler', ins=HTL-0, outs='scaled_HTLgas',
        scaling_factor=N_HTL, reverse=False,
        )
    
    HTLcharScaler = u.Scaler(
        'HTLcharScaler', ins=HTL.outs[-1], outs='scaled_HTLchar',
        scaling_factor=N_HTL, reverse=False,
        )

    # Only need separate ECs for decentralized HTL, centralized upgrading
    if N_HTL != N_upgrading:
        HTL_EC = u.Electrochemical(
            'HTL_EC',
            ins=(HTL-1, 'HTL_EC_replacement_surrogate'),
            outs=('HTL_EC_gas', 'HTL_EC_H2', 'HTL_EC_N', 'HTL_EC_P', 'HTL_EC_K', 'HTLww_to_disposal'),
            include_PSA=generate_H2,
            )
        HTL_EC.N_unit = N_HTL
        HTL_EC.skip = skip_EC
        
        HTL_ECgasScaler = u.Scaler(
            'HTL_ECgasScaler', ins=HTL_EC.outs[0], outs='scaled_HTLgas',
            scaling_factor=N_HTL, reverse=False,
            )
        
        HTL_ECH2Scaler = u.Scaler(
            'HTL_ECH2Scaler', ins=HTL_EC.outs[1], outs='scaled_HTLH2',
            scaling_factor=N_HTL, reverse=False,
            )
        
        HTL_ECNScaler = u.Scaler(
            'HTL_ECNScaler', ins=HTL_EC.outs[2], outs='scaled_HTLN',
            scaling_factor=N_HTL, reverse=False,
            )
        
        HTL_ECPScaler = u.Scaler(
            'HTL_ECPScaler', ins=HTL_EC.outs[3], outs='scaled_HTLP',
            scaling_factor=N_HTL, reverse=False,
            )
        
        HTL_ECKScaler = u.Scaler(
            'HTL_ECKScaler', ins=HTL_EC.outs[4], outs='scaled_HTLK',
            scaling_factor=N_HTL, reverse=False,
            )

        HTL_ECwwScaler = u.Scaler(
            'HTL_ECscaler', ins=HTL_EC.outs[5], outs='scaled_HTLww_to_disposal',
            scaling_factor=N_HTL, reverse=False,
            )
        
        streams_to_upgrading_EC_lst = []
        streams_to_CHP_lst = []
        H2_streams = [HTL_ECH2Scaler-0]
        N_streams = [HTL_ECNScaler-0]
        P_streams = [HTL_ECPScaler-0]
        K_streams = [HTL_ECKScaler-0]
        liquids_to_disposal_lst = [HTL_ECwwScaler-0]
        solids_to_disposal_lst = [HTLcharScaler-0]
    else:
        streams_to_upgrading_EC_lst = [HTL-1]
        streams_to_CHP_lst = [HTLgasScaler-0, HTLcharScaler-0]
        H2_streams = []
        N_streams = []
        P_streams = []
        K_streams = []
        liquids_to_disposal_lst = []
        solids_to_disposal_lst = []

    BiocrudeTrans = u.Transportation(
        'BiocrudeTrans',
        ins=(HTL-2, 'biocrude_trans_surrogate'),
        outs=('transported_biocrude',),
        N_unit=N_HTL,
        transportation_unit_cost=0, # will be adjusted later
        transportation_distance=1,
        )
    
    BiocrudeScaler = u.Scaler(
        'BiocrudeScaler', ins=BiocrudeTrans-0, outs='scaled_biocrude',
        scaling_factor=N_HTL, reverse=False,
        )
    
    crude_fracs = [0.0339, 0.8104+0.1557]
    oil_fracs = [0.5316, 0.4684]
    BiocrudeSplitter = u.BiocrudeSplitter(
        'BiocrudeSplitter', ins=BiocrudeScaler-0, outs='splitted_crude',
        biocrude_IDs=('HTLbiocrude'),
        cutoff_fracs=[crude_fracs[0], crude_fracs[1]*oil_fracs[0], crude_fracs[1]*oil_fracs[1]], # light (water): medium/heavy (biocrude/char)
        cutoff_Tbs=(150+273.15, 343+273.15,),
        )
    
    CrudePump = qsu.Pump('CrudePump', init_with='Stream', 
                         ins=BiocrudeSplitter-0, outs='crude_to_dist',)
    
    # Separate water from organics (bp<150°C)
    CrudeLightDis = qsu.ShortcutColumn(
        'CrudeLightDis', ins=CrudePump-0,
        outs=('crude_light','crude_medium_heavy'),
        LHK=BiocrudeSplitter.keys[0],
        P=50*_psi_to_Pa,
        Lr=0.87,
        Hr=0.98,
        k=2, is_divided=True)
    
    CrudeLightFlash = qsu.Flash('CrudeLightFlash', ins=CrudeLightDis-0, T=298.15, P=101325,)
    streams_to_CHP_lst.append(CrudeLightFlash.outs[0])
    streams_to_upgrading_EC_lst.append(CrudeLightFlash.outs[1])

    # Separate fuel from biobinder
    CrudeHeavyDis = qsu.ShortcutColumn(
        'CrudeHeavyDis', ins=CrudeLightDis-1,
        outs=('hot_biofuel','hot_biobinder'),
        LHK=BiocrudeSplitter.keys[1],
        P=50*_psi_to_Pa,
<<<<<<< HEAD
        Lr=0.75,
        Hr=0.85, # 0.85 and 0.89 are more better
=======
<<<<<<< Updated upstream
        Lr=0.85,
        Hr=0.85,
=======
        Lr=0.75,
        Hr=0.89, # 0.85 and 0.89 are more better
>>>>>>> Stashed changes
>>>>>>> 83aff13a
        k=2, is_divided=True)
    
    # import numpy as np
    # from exposan.saf.utils import find_Lr_Hr
    # oil_fracs = [0.5316, 0.4684]
    # Lr_range = np.arange(0.5, 1, 0.05)
    # Hr_range = np.arange(0.75, 1, 0.05)
    # results = find_Lr_Hr(CrudeHeavyDis, Lr_trial_range=Lr_range, Hr_trial_range=Hr_range)
    # # results = find_Lr_Hr(CrudeHeavyDis, target_light_frac=oil_fracs[0], Lr_trial_range=Lr_range, Hr_trial_range=Hr_range)
    # results_df, Lr, Hr = results
    
    CrudeHeavyDis_run = CrudeHeavyDis._run
    CrudeHeavyDis_design = CrudeHeavyDis._design
    CrudeHeavyDis_cost = CrudeHeavyDis._cost
    def run_design_cost():
        CrudeHeavyDis_run()
        try:
            CrudeHeavyDis_design()
            CrudeHeavyDis_cost()
            if all([v>0 for v in CrudeHeavyDis.baseline_purchase_costs.values()]):
                # Save for later debugging
                # print('design')
                # print(CrudeHeavyDis.design_results)
                # print('cost')
                # print(CrudeHeavyDis.baseline_purchase_costs)
                # print(CrudeHeavyDis.installed_costs) # this will be empty
                return
        except: pass
        raise RuntimeError('`CrudeHeavyDis` simulation failed.')

    # Simulation may converge at multiple points, filter out unsuitable ones
    def screen_results():
        ratio0 = oil_fracs[0]
        lb, ub = round(ratio0,2)-0.02, round(ratio0,2)+0.02
        try: 
            run_design_cost()
            status = True
        except: 
            status = False
        def get_ratio():
            if CrudeHeavyDis.F_mass_out > 0:
                return CrudeHeavyDis.outs[0].F_mass/CrudeHeavyDis.F_mass_out
            return 0
        n = 0
        ratio = get_ratio()
        while (status is False) or (ratio<lb) or (ratio>ub):
            try: 
                run_design_cost()
                status = True
            except: 
                status = False
            ratio = get_ratio()
            n += 1
            if n >= 100:
                status = False
                raise RuntimeError(f'No suitable solution for `CrudeHeavyDis` within {n} simulation.')
    CrudeHeavyDis._run = screen_results

    def do_nothing(): pass
    CrudeHeavyDis._design = CrudeHeavyDis._cost = do_nothing

    BiofuelFlash = qsu.Flash('BiofuelFlash', ins=CrudeHeavyDis-0, outs=('', 'cooled_biofuel',),
                              T=298.15, P=101325)
    streams_to_upgrading_EC_lst.append(BiofuelFlash.outs[0])
    
    BiobinderHX = qsu.HXutility('BiobinderHX', ins=CrudeHeavyDis-1, outs=('cooled_biobinder',),
                                T=298.15)
    
    UpgradingECmixer = qsu.Mixer('UpgradingECmixer', ins=streams_to_upgrading_EC_lst, outs='ww_to_upgrading_EC',)
    Upgrading_EC = u.Electrochemical(
        'Upgrading_EC',
        ins=(UpgradingECmixer-0, 'Upgrading_EC_replacement_surrogate'),
        outs=('Upgrading_EC_gas', 'Upgrading_EC_H2', 'Upgrading_EC_N', 'Upgrading_EC_P', 'Upgrading_EC_K', 'ECww_to_disposal'),
        include_PSA=generate_H2,
        )
    Upgrading_EC.N_unit = N_upgrading
    Upgrading_EC.skip = skip_EC
    H2_streams.append(Upgrading_EC-1)
    N_streams.append(Upgrading_EC-2)
    P_streams.append(Upgrading_EC-3)
    K_streams.append(Upgrading_EC-4)
    
    liquids_to_disposal_lst.append(Upgrading_EC.outs[-1])
    
    ww_to_disposal = qs.WasteStream('ww_to_disposal')
    WWdisposalMixer = qsu.Mixer('WWdisposalMixer', ins=liquids_to_disposal_lst, outs=ww_to_disposal)
    @WWdisposalMixer.add_specification        
    def adjust_prices():
        FeedstockTrans._run()        
        # Centralized HTL and upgrading, transport feedstock
        if decentralized_HTL is False:
            dw_price = price_dct['trans_feedstock'] # $/dry mass
            factor = 1 - FeedstockTrans.ins[0].imass['Water']/FeedstockTrans.ins[0].F_mass
            FeedstockTrans.transportation_unit_cost = dw_price * factor
            BiocrudeTrans.transportation_unit_cost = 0
        # Decentralized HTL, centralized upgrading, transport biocrude
        elif decentralized_upgrading is False:
            FeedstockTrans.transportation_unit_cost = 0
            GGE_price = price_dct['trans_biocrude'] # $/GGE
            # 1e3 to convert from kJ/hr to MJ/hr, 264.172 is m3/hr to gal/hr
            factor = BiocrudeTrans.ins[0].HHV/1e3/(BiocrudeTrans.ins[0].F_vol*264.172)/_HHV_per_GGE
            BiocrudeTrans.transportation_unit_cost = GGE_price * factor
        # Decentralized HTL and upgrading, no transportation needed
        else:
            FeedstockTrans.transportation_unit_cost = BiocrudeTrans.transportation_unit_cost = 0
        
        # Wastewater
        WWdisposalMixer._run()
        COD_mass_content = ww_to_disposal.COD*ww_to_disposal.F_vol/1e3 # mg/L*m3/hr to kg/hr
        factor = COD_mass_content/ww_to_disposal.F_mass
<<<<<<< HEAD
        ww_to_disposal.price = price_dct['COD']*factor
=======
        ww_to_disposal.price = min(price_dct['wastewater'], price_dct['COD']*factor)
        #H2,N,P,K Price
        if 'HTL_EC' in globals():
           # Hydrogen price
           H2_mass = HTL_EC.outs[1].F_mass  
           H2_price = H2_mass * price_dct['H2']
        
           # Nitrogen price
           N_mass = HTL_EC.outs[2].F_mass  
           N_price = N_mass * price_dct['N']
        
           # Phosphorus price
           P_mass = HTL_EC.outs[3].F_mass  
           P_price = P_mass * price_dct['P']
        
           # Potassium price
           K_mass = HTL_EC.outs[4].F_mass  
           K_price = K_mass * price_dct['K']
        
           # Set selling prices for each relevant stream
           HTL_EC.outs[1].price = H2_price
           HTL_EC.outs[2].price = N_price
           HTL_EC.outs[3].price = P_price
           HTL_EC.outs[4].price = K_price
>>>>>>> 83aff13a

    # 3-day storage time as in the SAF module
    biofuel = qs.WasteStream('biofuel', price=price_dct['diesel'])
    BiofuelStorage = qsu.StorageTank(
        'BiofuelStorage',
        BiofuelFlash-1, outs=biofuel,
        tau=24*3, vessel_material='Stainless steel',
        include_construction=False,
        )
    def adjust_biofuel_price():
        BiofuelStorage._run()
        GGE = biofuel.HHV/1e3/_HHV_per_GGE # MJ/gal
        GGE_per_kg = GGE/biofuel.F_mass
        biofuel.price = price_dct['diesel'] * GGE_per_kg
    BiofuelStorage.add_specification(adjust_biofuel_price)
    
    biobinder = qs.WasteStream('biobinder', price=price_dct['biobinder'])
    BiobinderStorage = qsu.StorageTank(
        'HeavyFracStorage', BiobinderHX-0, outs=biobinder,
        tau=24*3, vessel_material='Stainless steel',
        include_construction=False,
        )
    
    # Other co-products
    recovered_H2 = qs.WasteStream('recovered_H2', price=price_dct['H2'])
    H2mixer = qsu.Mixer('H2mixer', ins=H2_streams, outs=recovered_H2)

    recovered_N = qs.WasteStream('recovered_N', price=price_dct['N'])
    Nmixer = qsu.Mixer('Nmixer', ins=N_streams, outs=recovered_N)

    recovered_P = qs.WasteStream('recovered_P', price=price_dct['P'])
    Pmixer = qsu.Mixer('Pmixer', ins=P_streams, outs=recovered_P)
    
    recovered_K = qs.WasteStream('recovered_K', price=price_dct['K'])
    Kmixer = qsu.Mixer('Kmixer', ins=K_streams, outs=recovered_K)

    natural_gas = qs.WasteStream('natural_gas', CH4=1, price=price_dct['natural_gas'])
    
    CHPmixer = qsu.Mixer('CHPmixer', ins=streams_to_CHP_lst,)
    CHP = qsu.CombinedHeatPower('CHP', 
                                ins=(CHPmixer-0, natural_gas, 'air'),
                                outs=('gas_emissions', 'CHP_solids_to_disposal'),
                                init_with='WasteStream',
                                supplement_power_utility=False)
    CHP.outs[1].price = 0
    solids_to_disposal_lst.append(CHP.outs[-1])
    
    solids_to_disposal = qs.WasteStream('solids_to_disposal', price=price_dct['solids'])
    SolidsDisposalMixer = qsu.Mixer('SolidsDisposalMixer',
                                    ins=solids_to_disposal_lst,
                                    outs=solids_to_disposal)
    
    # Potentially recycle the water from aqueous filtration (will be ins[2])
    # Can ignore this if the feedstock moisture if close to desired range
    PWC = u.ProcessWaterCenter(
        'ProcessWaterCenter',
        process_water_streams=scaled_process_water,
        process_water_price=price_dct['process_water']
        )
    PWC.register_alias('PWC')
    @PWC.add_specification
    def run_scalers():
        FeedstockScaler._run()
        ProcessWaterScaler._run()
        PWC._run()

    sys = qs.System.from_units(
        'sys',
    units=list(flowsheet.unit),
    operating_hours=365 * 24 * uptime_ratio,
     )

# Set construction inclusion to False for all units
    for unit in sys.units:
     unit.include_construction = False

# Load impact indicators and items
    clear_lca_registries()
    qs.ImpactIndicator.load_from_file(os.path.join(data_path, 'impact_indicators.csv'))
    qs.ImpactItem.load_from_file(os.path.join(data_path, 'impact_items.xlsx'))

# Add impact for streams
    streams_with_impacts = [
    i for i in sys.feeds + sys.products
    if i.isempty() is False and i.imass['Water'] != i.F_mass and 'surrogate' not in i.ID
    ]
    for i in streams_with_impacts:
      print(f"Stream with impact: {i.ID}")

# Define feedstock impact item
    feedstock_item = qs.StreamImpactItem(
    ID='feedstock_item',
    linked_stream=scaled_feedstock,
    Acidification=0,
    Ecotoxicity=0,
    Eutrophication=0,
    GlobalWarming=0,
    OzoneDepletion=0,
    PhotochemicalOxidation=0,
    Carcinogenics=0,
    NonCarcinogenics=0,
    RespiratoryEffects=0,
     )

    qs.ImpactItem.get_item('Diesel').linked_stream = biofuel

    tea = create_tea(sys, **tea_kwargs)


# Load impact indicators and items
    #qs.main_flowsheet.clear()
    clear_lca_registries()
    # qs.ImpactIndicator.load_from_file(os.path.join(data_path, 'impact_indicators.csv'))
    # qs.ImpactItem.load_from_file(os.path.join(data_path, 'impact_items.xlsx'))
    # print("Loaded Impact Items:")
    
<<<<<<< Updated upstream
    #sys.TEA = tea  
=======
  
    gwp_dict = {
        'feedstock': 0,
        'landfill': 400/1e3, # nearly 400 kg CO2e/tonne, Nordahl et al., 2020
        'composting': -41/1e3, # -41 kg CO2e/tonne, Nordahl et al., 2020
        'anaerobic_digestion': (-36-2)/2, # -36 to -2 kg CO2e/tonne, Nordahl et al., 2020
        'trans_feedstock': 0.011856, # 78 km, https://ecoquery.ecoinvent.org/3.10/cutoff/dataset/9393/impact_assessment, Snowden-Swan PNNL 32731
        'trans_biocrude': 0.024472, # 100 miles,https://ecoquery.ecoinvent.org/3.10/cutoff/dataset/9393/impact_assessment, Snowden-Swan PNNL 32731
        'H2': -10.71017675, # https://ecoquery.ecoinvent.org/3.10/cutoff/dataset/24913/impact_assessment
        'natural_gas': 0.780926344, # https://ecoquery.ecoinvent.org/3.10/cutoff/dataset/4866/impact_assessment
        'process_water': 0,
        'electricity': 0.465474829, # https://ecoquery.ecoinvent.org/3.10/cutoff/dataset/13670/impact_assessment
        'steam': 0.126312684, # kg CO2e/MJ, https://ecoquery.ecoinvent.org/3.10/cutoff/dataset/7479/impact_assessment
        'cooling': 0.068359242, # https://ecoquery.ecoinvent.org/3.10/cutoff/dataset/14408/impact_assessment
        'diesel': 0.801163967, # kg CO2e/kg, https://ecoquery.ecoinvent.org/3.10/cutoff/dataset/13381/impact_assessment
        'N': -0.441913058, #liquid, https://ecoquery.ecoinvent.org/3.10/cutoff/dataset/11489/impact_assessment
        'P': -1.344*(98/31), # H3PO4, https://ecoquery.ecoinvent.org/3.10/cutoff/dataset/8421/impact_assessment
        'K': -4.669210326*(56/39), # KOH, https://ecoquery.ecoinvent.org/3.10/cutoff/dataset/5111/impact_assessment
        'COD': 1.7, # Li et al., 2023
        'wastewater': 0.477724554, # kg CO2e/m3, https://ecoquery.ecoinvent.org/3.10/cutoff/dataset/26546/impact_assessment
        }


    print("GWP Dictionary Keys:", gwp_dict.keys())

    GWP = qs.ImpactIndicator('GWP',
                              alias='GlobalWarmingPotential',
                              method='Ecoinvent',
                              category='environmental impact',
                              unit='kg CO2-eq',)
           
    feedstock_item = qs.StreamImpactItem(
        ID='feedstock_item',
        linked_stream=scaled_feedstock,
        GWP=gwp_dict['feedstock'],
        )
    trans_feedstock_item = qs.StreamImpactItem(
        ID='feedstock_trans_surrogate_item',
        linked_stream=FeedstockTrans.ins[1],
        GWP=gwp_dict['trans_feedstock'],
        )
    process_water_item = qs.StreamImpactItem(
        ID='scaled_process_water_item',
        linked_stream=ProcessWaterScaler.ins[0],
        GWP=gwp_dict['process_water'],
        )
    trans_biocrude_item=qs.StreamImpactItem(
        ID='biocrude_trans_surrogate_item',
        linked_stream=BiocrudeTrans.ins[1],
        GWP=gwp_dict['trans_biocrude'],
        )
    natural_gas_item = qs.StreamImpactItem(
        ID='natural_gas_item',
        linked_stream=natural_gas,
        GWP=gwp_dict['natural_gas'],
        )
    ww_to_disposal_item = qs.StreamImpactItem(
        ID='ww_to_disposal_item',
        linked_stream=ww_to_disposal,
        GWP=gwp_dict['wastewater'], 
        )
    solids_to_disposal_item = qs.StreamImpactItem(
        ID='solids_to_disposal_item',
        linked_stream=solids_to_disposal,
        GWP=gwp_dict['trans_feedstock'],
        )
    recovered_N_item = qs.StreamImpactItem(
        ID='recovered_N_item',
        linked_stream=recovered_N,
        GWP=gwp_dict['N'],
        )
    recovered_P_item = qs.StreamImpactItem(
        ID='recovered_P_item',
        linked_stream=recovered_P,
        GWP=gwp_dict['P'],
        )
    recovered_K_item = qs.StreamImpactItem(
        ID='recovered_K_item',
        linked_stream=recovered_K,
        GWP=gwp_dict['K'],
        )
    recovered_H2_item = qs.StreamImpactItem(
        ID='recovered_H2_item',
        linked_stream=recovered_H2,
        GWP=gwp_dict['H2'],
        )
    biofuel_item = qs.StreamImpactItem(
        ID='biofuel_item',
        linked_stream=biofuel,
        GWP=gwp_dict['diesel'],
        )
    e_item = qs.ImpactItem(
        ID='e_item',
        GWP=gwp_dict['electricity'],
        )
    steam_item = qs.ImpactItem(
        ID='steam_item',
        GWP=gwp_dict['steam'],
        )
    cooling_item = qs.ImpactItem(
        ID='cooling_item',
        GWP=gwp_dict['cooling'],
        )
    # for item in qs.ImpactItem.registry:
    #   print(f"- ID: {item.ID}, Functional Unit: {item.functional_unit}")

    lifetime = tea_kwargs['duration'][1] - tea_kwargs['duration'][0]
            
    lca = qs.LCA(
    system=sys,
    lifetime=lifetime,
    simulate_system=False,
    uptime_ratio=sys.operating_hours / (365 * 24),
    e_item=lambda: (sys.get_electricity_consumption() - sys.get_electricity_production()) * lifetime,
    steam_item=lambda: sys.get_heating_duty() / 1000 * lifetime,
    cooling_item=lambda: sys.get_cooling_duty() / 1000 * lifetime,
        )
  
    return sys
>>>>>>> Stashed changes

    # Calculate lifetime from duration
    lifetime = tea_kwargs['duration'][1] - tea_kwargs['duration'][0]


    lca = qs.LCA(
    system=sys,
    lifetime=lifetime,
    uptime_ratio=sys.operating_hours / (365 * 24),
    Electricity=lambda: (sys.get_electricity_consumption() - sys.get_electricity_production()) * lifetime,
    Heating=lambda: sys.get_heating_duty() / 1000 * lifetime,
    Cooling=lambda: sys.get_cooling_duty() / 1000 * lifetime,
      )
    #sys.LCA = lca  

    return sys

def simulate_and_print(sys, save_report=False):
    sys.simulate()
    tea = sys.TEA
    # lca = sys.LCA
    biobinder = sys.flowsheet.stream.biobinder

    biobinder.price = MSP = tea.solve_price(biobinder)
    print(f'Minimum selling price of the biobinder is ${MSP:.2f}/kg.')
        
    all_impacts = lca.get_allocated_impacts(streams=(biobinder,), operation_only=True, annual=True)
<<<<<<< Updated upstream
    GWP = all_impacts['GlobalWarming']/(biobinder.F_mass*lca.system.operating_hours)
=======
    GWP = all_impacts['GWP']/(biobinder.F_mass*lca.system.operating_hours)
>>>>>>> Stashed changes
    print(f'Global warming potential of the biobinder is {GWP:.4f} kg CO2e/kg.')
    if save_report:
        # Use `results_path` and the `join` func can make sure the path works for all users
        sys.save_report(file=os.path.join(results_path, f'{sys.ID}.xlsx'))

if __name__ == '__main__':
    config_kwargs = dict(
        flowsheet=None, 
        central_dry_flowrate=None,
        pilot_dry_flowrate=None,
        )
<<<<<<< HEAD
    # What to do with HTL-AP
    # config_kwargs.update(dict(skip_EC=False, generate_H2=False,))
    # config_kwargs.update(dict(skip_EC=False, generate_H2=True,))
    config_kwargs.update(dict(skip_EC=True, generate_H2=False,))
=======
<<<<<<< Updated upstream
>>>>>>> 83aff13a
    
    # Decentralized vs. centralized configuration
    # config_kwargs.update(dict(decentralized_HTL=False, decentralized_upgrading=False))
    config_kwargs.update(dict(decentralized_HTL=True, decentralized_upgrading=False))
<<<<<<< HEAD
=======
    #config_kwargs.update(dict(decentralized_HTL=True, decentralized_upgrading=True))
=======
    # What to do with HTL-AP
    # config_kwargs.update(dict(skip_EC=False, generate_H2=False,))
    config_kwargs.update(dict(skip_EC=False, generate_H2=True,))
    # config_kwargs.update(dict(skip_EC=True, generate_H2=False,))
    
    # Decentralized vs. centralized configuration
    # config_kwargs.update(dict(decentralized_HTL=False, decentralized_upgrading=False))
    # config_kwargs.update(dict(decentralized_HTL=True, decentralized_upgrading=False))
>>>>>>> 83aff13a
    
    # Distillation column cost calculation doesn't scale down well, so the cost is very high now.
    # But maybe don't need to do the DHDU scenario, if DHCU isn't too different from CHCU
    # However, maybe the elimination of transportation completely will make a difference
    # config_kwargs.update(dict(decentralized_HTL=True, decentralized_upgrading=True))
<<<<<<< HEAD
=======
>>>>>>> Stashed changes
>>>>>>> 83aff13a
    
    sys = create_system(**config_kwargs)
    dct = globals()
    dct.update(sys.flowsheet.to_dict())
    tea = sys.TEA
    lca = sys.LCA    
    
    simulate_and_print(sys)<|MERGE_RESOLUTION|>--- conflicted
+++ resolved
@@ -273,18 +273,8 @@
         outs=('hot_biofuel','hot_biobinder'),
         LHK=BiocrudeSplitter.keys[1],
         P=50*_psi_to_Pa,
-<<<<<<< HEAD
-        Lr=0.75,
-        Hr=0.85, # 0.85 and 0.89 are more better
-=======
-<<<<<<< Updated upstream
-        Lr=0.85,
-        Hr=0.85,
-=======
         Lr=0.75,
         Hr=0.89, # 0.85 and 0.89 are more better
->>>>>>> Stashed changes
->>>>>>> 83aff13a
         k=2, is_divided=True)
     
     # import numpy as np
@@ -395,34 +385,7 @@
         WWdisposalMixer._run()
         COD_mass_content = ww_to_disposal.COD*ww_to_disposal.F_vol/1e3 # mg/L*m3/hr to kg/hr
         factor = COD_mass_content/ww_to_disposal.F_mass
-<<<<<<< HEAD
         ww_to_disposal.price = price_dct['COD']*factor
-=======
-        ww_to_disposal.price = min(price_dct['wastewater'], price_dct['COD']*factor)
-        #H2,N,P,K Price
-        if 'HTL_EC' in globals():
-           # Hydrogen price
-           H2_mass = HTL_EC.outs[1].F_mass  
-           H2_price = H2_mass * price_dct['H2']
-        
-           # Nitrogen price
-           N_mass = HTL_EC.outs[2].F_mass  
-           N_price = N_mass * price_dct['N']
-        
-           # Phosphorus price
-           P_mass = HTL_EC.outs[3].F_mass  
-           P_price = P_mass * price_dct['P']
-        
-           # Potassium price
-           K_mass = HTL_EC.outs[4].F_mass  
-           K_price = K_mass * price_dct['K']
-        
-           # Set selling prices for each relevant stream
-           HTL_EC.outs[1].price = H2_price
-           HTL_EC.outs[2].price = N_price
-           HTL_EC.outs[3].price = P_price
-           HTL_EC.outs[4].price = K_price
->>>>>>> 83aff13a
 
     # 3-day storage time as in the SAF module
     biofuel = qs.WasteStream('biofuel', price=price_dct['diesel'])
@@ -538,10 +501,6 @@
     # qs.ImpactIndicator.load_from_file(os.path.join(data_path, 'impact_indicators.csv'))
     # qs.ImpactItem.load_from_file(os.path.join(data_path, 'impact_items.xlsx'))
     # print("Loaded Impact Items:")
-    
-<<<<<<< Updated upstream
-    #sys.TEA = tea  
-=======
   
     gwp_dict = {
         'feedstock': 0,
@@ -561,9 +520,8 @@
         'P': -1.344*(98/31), # H3PO4, https://ecoquery.ecoinvent.org/3.10/cutoff/dataset/8421/impact_assessment
         'K': -4.669210326*(56/39), # KOH, https://ecoquery.ecoinvent.org/3.10/cutoff/dataset/5111/impact_assessment
         'COD': 1.7, # Li et al., 2023
-        'wastewater': 0.477724554, # kg CO2e/m3, https://ecoquery.ecoinvent.org/3.10/cutoff/dataset/26546/impact_assessment
+        'wastewater': 0.477724554/1e3, # kg CO2e/m3, https://ecoquery.ecoinvent.org/3.10/cutoff/dataset/26546/impact_assessment
         }
-
 
     print("GWP Dictionary Keys:", gwp_dict.keys())
 
@@ -661,23 +619,7 @@
         )
   
     return sys
->>>>>>> Stashed changes
-
-    # Calculate lifetime from duration
-    lifetime = tea_kwargs['duration'][1] - tea_kwargs['duration'][0]
-
-
-    lca = qs.LCA(
-    system=sys,
-    lifetime=lifetime,
-    uptime_ratio=sys.operating_hours / (365 * 24),
-    Electricity=lambda: (sys.get_electricity_consumption() - sys.get_electricity_production()) * lifetime,
-    Heating=lambda: sys.get_heating_duty() / 1000 * lifetime,
-    Cooling=lambda: sys.get_cooling_duty() / 1000 * lifetime,
-      )
-    #sys.LCA = lca  
-
-    return sys
+
 
 def simulate_and_print(sys, save_report=False):
     sys.simulate()
@@ -689,11 +631,8 @@
     print(f'Minimum selling price of the biobinder is ${MSP:.2f}/kg.')
         
     all_impacts = lca.get_allocated_impacts(streams=(biobinder,), operation_only=True, annual=True)
-<<<<<<< Updated upstream
-    GWP = all_impacts['GlobalWarming']/(biobinder.F_mass*lca.system.operating_hours)
-=======
     GWP = all_impacts['GWP']/(biobinder.F_mass*lca.system.operating_hours)
->>>>>>> Stashed changes
+
     print(f'Global warming potential of the biobinder is {GWP:.4f} kg CO2e/kg.')
     if save_report:
         # Use `results_path` and the `join` func can make sure the path works for all users
@@ -705,40 +644,23 @@
         central_dry_flowrate=None,
         pilot_dry_flowrate=None,
         )
-<<<<<<< HEAD
+
     # What to do with HTL-AP
-    # config_kwargs.update(dict(skip_EC=False, generate_H2=False,))
+    config_kwargs.update(dict(skip_EC=False, generate_H2=False,))
     # config_kwargs.update(dict(skip_EC=False, generate_H2=True,))
-    config_kwargs.update(dict(skip_EC=True, generate_H2=False,))
-=======
-<<<<<<< Updated upstream
->>>>>>> 83aff13a
+    #config_kwargs.update(dict(skip_EC=True, generate_H2=False,))
     
     # Decentralized vs. centralized configuration
-    # config_kwargs.update(dict(decentralized_HTL=False, decentralized_upgrading=False))
-    config_kwargs.update(dict(decentralized_HTL=True, decentralized_upgrading=False))
-<<<<<<< HEAD
-=======
+    config_kwargs.update(dict(decentralized_HTL=False, decentralized_upgrading=False))
+    # config_kwargs.update(dict(decentralized_HTL=True, decentralized_upgrading=False))
+
     #config_kwargs.update(dict(decentralized_HTL=True, decentralized_upgrading=True))
-=======
-    # What to do with HTL-AP
-    # config_kwargs.update(dict(skip_EC=False, generate_H2=False,))
-    config_kwargs.update(dict(skip_EC=False, generate_H2=True,))
-    # config_kwargs.update(dict(skip_EC=True, generate_H2=False,))
-    
-    # Decentralized vs. centralized configuration
-    # config_kwargs.update(dict(decentralized_HTL=False, decentralized_upgrading=False))
-    # config_kwargs.update(dict(decentralized_HTL=True, decentralized_upgrading=False))
->>>>>>> 83aff13a
+
     
     # Distillation column cost calculation doesn't scale down well, so the cost is very high now.
     # But maybe don't need to do the DHDU scenario, if DHCU isn't too different from CHCU
     # However, maybe the elimination of transportation completely will make a difference
     # config_kwargs.update(dict(decentralized_HTL=True, decentralized_upgrading=True))
-<<<<<<< HEAD
-=======
->>>>>>> Stashed changes
->>>>>>> 83aff13a
     
     sys = create_system(**config_kwargs)
     dct = globals()
