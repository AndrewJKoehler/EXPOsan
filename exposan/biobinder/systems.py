--- conflicted
+++ resolved
@@ -83,7 +83,7 @@
 # Area 300 Biocrude Upgrading
 # =============================================================================
 
-<<<<<<< HEAD
+
 Deashing = u.BiocrudeDeashing('A301', HTL-2, outs=('deashed', 'excess_ash'))
 Deashing.register_alias('Deashing')
 Dewatering = u.BiocrudeDewatering('A302', Deashing-0, outs=('dewatered', 'excess_water'))
@@ -101,14 +101,14 @@
 HeavyFracStorage = qsu.StorageTank('T305', FracDist-1, outs='biobinder',
                                    tau=24*7, vessel_material='Stainless steel')
 HeavyFracStorage.register_alias('HeavyFracStorage')
-=======
+
 # #!!! Need to connect to the biocrude product
 # D1 = qsu.BinaryDistillation('A370', ins=H3-0,
 #                         outs=('HT_light','HT_heavy'),
 #                         LHK=('C4H10','TWOMBUTAN'), P=50*6894.76, # outflow P
 #                         y_top=188/253, x_bot=53/162, k=2, is_divided=True)
 # D1.register_alias('D1')
->>>>>>> d7ac1d45
+
 
 
 # %%
