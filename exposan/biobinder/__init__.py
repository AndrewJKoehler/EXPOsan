#!/usr/bin/env python3
# -*- coding: utf-8 -*-
'''
EXPOsan: Exposition of sanitation and resource recovery systems

This module is developed by:
    
    Yalin Li <mailto.yalin.li@gmail.com>
    
This module is under the University of Illinois/NCSA Open Source License.
Please refer to https://github.com/QSD-Group/EXPOsan/blob/main/LICENSE.txt
for license details.
'''

import os, qsdsan as qs
# from qsdsan.utils import auom
from exposan.utils import _init_modules
# from exposan.htl import (
#     _MJ_to_MMBTU,
#     )

biobinder_path = os.path.dirname(__file__)
module = os.path.split(biobinder_path)[-1]
data_path, results_path = _init_modules(module, include_data_path=True)


# %%

# =============================================================================
# Load components and systems
# =============================================================================

from . import utils
from .utils import *

from . import _components
from ._components import *
_components_loaded = False
def _load_components(reload=False):
    global components, _components_loaded
    if not _components_loaded or reload:
        components = create_components()
        qs.set_thermo(components)
        _components_loaded = True

from . import _process_settings
from ._process_settings import *

from . import _units
from ._units import *

from . import _tea
from ._tea import *

from . import systems_DHCU
from .systems_DHCU import *

_system_loaded = False
def load():
    global sys, tea, lca, flowsheet, _system_loaded
    sys = create_system()
    tea = sys.TEA
    lca = sys.LCA
    flowsheet = sys.flowsheet
    _system_loaded = True
    dct = globals()
    dct.update(sys.flowsheet.to_dict())

def __getattr__(name):
    if not _components_loaded or not _system_loaded:
        raise AttributeError(
            f'Module {__name__} does not have the attribute "{name}" '
            'and the module has not been loaded, '
            f'loading the module with `{__name__}.load()` may solve the issue.')

#!!! The `htl` module has models and simulation functions that might be helpful.



__all__ = (
    'biobinder_path',
    'data_path',
    'results_path',
    *_components.__all__,
    *_process_settings.__all__,
    *_units.__all__,
    *_tea.__all__,
<<<<<<< HEAD
    *systems.__all__,
    *utils.__all__,
=======
    *systems_DHCU.__all__,
>>>>>>> c3bd730c
)<|MERGE_RESOLUTION|>--- conflicted
+++ resolved
@@ -52,6 +52,9 @@
 from . import _tea
 from ._tea import *
 
+from . import systems_CHCU
+from .systems_CHCU import *
+
 from . import systems_DHCU
 from .systems_DHCU import *
 
@@ -85,10 +88,8 @@
     *_process_settings.__all__,
     *_units.__all__,
     *_tea.__all__,
-<<<<<<< HEAD
     *systems.__all__,
     *utils.__all__,
-=======
+    *systems_CHCU.__all__,
     *systems_DHCU.__all__,
->>>>>>> c3bd730c
 )